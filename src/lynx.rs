--- conflicted
+++ resolved
@@ -33,12 +33,7 @@
     /// in-memory buffer.
     wal: Mutex<Wal>,
     /// Hierarchical in-memory structure which makes the durable writes queryable.
-<<<<<<< HEAD
     buffer: MemBuffer,
-=======
-    #[expect(clippy::type_complexity)]
-    buffer: Arc<Mutex<BTreeMap<Namespace, BTreeMap<Table, BTreeMap<PartitionKey, Measurements>>>>>,
->>>>>>> 91af559f
 
     query: Arc<SessionContext>,
 }
